--- conflicted
+++ resolved
@@ -4,11 +4,7 @@
 mod peripheral;
 
 use crate::arch::rvi::Stack;
-<<<<<<< HEAD
 use kendryte_hal::{clocks::Clocks, gpio, iomux, pwm, spi, uart};
-=======
-use kendryte_hal::clocks::Clocks;
->>>>>>> f7ab5389
 use pads::Pads;
 
 /// Platform stack size.
@@ -38,15 +34,11 @@
     /// Universal Asynchronous Receiver Transmitter 3.
     pub struct UART3 => 0x9140_3000, uart::RegisterBlock, uart::MmioRegisterBlock<'static>;
     /// Universal Asynchronous Receiver Transmitter 4.
-<<<<<<< HEAD
     pub struct UART4 => 0x9140_4000, uart::RegisterBlock;
     /// Serial Peripheral Interface 0.
     pub struct SPI0  => 0x9140_5000, spi::RegisterBlock;
     /// Pulse Width Modulation 0.
     pub struct PWM0  => 0x9140_A000, pwm::RegisterBlock;
-=======
-    pub struct UART4 => 0x9140_4000, uart::RegisterBlock, uart::MmioRegisterBlock<'static>;
->>>>>>> f7ab5389
 }
 
 /// Peripherals available on ROM start.
